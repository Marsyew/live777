--- conflicted
+++ resolved
@@ -16,12 +16,9 @@
         outDir: "assets/"
     },
     plugins: [unocss({
-<<<<<<< HEAD
-=======
         rules: [
             [/^mw-([\.\d]+)$/, ([_, num]) => ({ 'min-width': `${num}px` })],
         ],
->>>>>>> f4c5a7c6
         shortcuts: [
             { 'cool-blue': 'bg-blue-500 text-white' },
             { 'cool-green': 'bg-green-500 text-black' },
