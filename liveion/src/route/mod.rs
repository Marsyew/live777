--- conflicted
+++ resolved
@@ -3,12 +3,7 @@
 use std::sync::Arc;
 
 pub mod admin;
-<<<<<<< HEAD
 pub mod session;
-pub mod r#static;
-=======
-pub mod resource;
->>>>>>> b9b397f3
 pub mod stream;
 pub mod whep;
 pub mod whip;
